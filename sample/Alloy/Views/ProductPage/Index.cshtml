﻿@using AlloyTemplates
@using Baaijte.Optimizely.ImageSharp.Web

@model PageViewModel<ProductPage>

@{ Layout = "~/Views/Shared/Layouts/_TwoPlusOne.cshtml"; }

<h1 @Html.EditAttributes(x => x.CurrentPage.PageName)>@Model.CurrentPage.PageName</h1>
<p class="introduction" @Html.EditAttributes(x => x.CurrentPage.MetaDescription)>@Model.CurrentPage.MetaDescription</p>
<div class="row">
    <div class="span8 clearfix" @Html.EditAttributes(x => x.CurrentPage.MainBody)>
        @Html.DisplayFor(m => m.CurrentPage.MainBody)
    </div>
</div>
@Html.PropertyFor(x => x.CurrentPage.MainContentArea, new { CssClass = "row", Tag = Global.ContentAreaTags.TwoThirdsWidth })

@section RelatedContent
{
    <div @Html.EditAttributes(x => x.CurrentPage.PageImage)>
<<<<<<< HEAD
        <img src="@Html.ProcessImage(Model.CurrentPage.PageImage).Resize(125,200,SixLabors.ImageSharp.Processing.ResizeMode.Stretch)"/>
=======
        <img src="@Html.ProcessImage(Model.CurrentPage.PageImage).Width(125)"/>
>>>>>>> df7991d6
    </div>

    <div class="block colorBox @string.Join(" ", @Model.CurrentPage.GetThemeCssClassNames())">
        <h2 @Html.EditAttributes(x => x.CurrentPage.PageName)>@Model.CurrentPage.PageName</h2>
        @Html.PropertyFor(x => x.CurrentPage.UniqueSellingPoints)
    </div>

    @Html.PropertyFor(x => x.CurrentPage.RelatedContentArea, new { CssClass = "row", Tag = Global.ContentAreaTags.OneThirdWidth })
}<|MERGE_RESOLUTION|>--- conflicted
+++ resolved
@@ -17,11 +17,7 @@
 @section RelatedContent
 {
     <div @Html.EditAttributes(x => x.CurrentPage.PageImage)>
-<<<<<<< HEAD
-        <img src="@Html.ProcessImage(Model.CurrentPage.PageImage).Resize(125,200,SixLabors.ImageSharp.Processing.ResizeMode.Stretch)"/>
-=======
         <img src="@Html.ProcessImage(Model.CurrentPage.PageImage).Width(125)"/>
->>>>>>> df7991d6
     </div>
 
     <div class="block colorBox @string.Join(" ", @Model.CurrentPage.GetThemeCssClassNames())">
